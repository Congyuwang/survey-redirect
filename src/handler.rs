use crate::state::{RedirectParams, Route, RouterState, StateError};
use axum::{
    body::Body,
    extract::{Query, State},
    http::{Request, StatusCode},
    response::{IntoResponse, Redirect, Response},
};
use futures::StreamExt;
use tracing::{error, info, warn};

pub async fn redirect(
    State(state): State<RouterState>,
    Query(redirect_params): Query<RedirectParams>,
) -> Response {
    match state.redirect(redirect_params).await {
        Ok(url) => {
            info!("redirect request to {url}");
            Redirect::to(url.as_str()).into_response()
        }
        Err(StateError::InvalidCode) => {
            warn!("request with invalid code");
            (StatusCode::NOT_FOUND, "invalid code").into_response()
        }
        Err(e) => {
            error!("fatal, unknown error when redirecting: {:?}", e);
            (StatusCode::INTERNAL_SERVER_ERROR, "internal error").into_response()
        }
    }
}

pub async fn put_routing_table(State(state): State<RouterState>, req: Request<Body>) -> Response {
    let data = match decode_request(req).await {
        Ok(data) => data,
        Err(rsp) => return rsp,
    };
    match state.put_routing_table(data).await {
        Ok(_) => {
            info!("put table success");
            (StatusCode::OK, "success").into_response()
        }
        Err(StateError::StoreError(e)) => {
            error!("storage error: {e}");
            (StatusCode::INTERNAL_SERVER_ERROR, "storage error").into_response()
        }
        Err(StateError::Busy) => {
            warn!("put table api busy");
            (StatusCode::TOO_MANY_REQUESTS, "busy, try again").into_response()
        }
        Err(e) => {
            error!("fatal, unknown error in put_routing_table: {:?}", e);
            (StatusCode::INTERNAL_SERVER_ERROR, "unknown error").into_response()
        }
    }
}

<<<<<<< HEAD
pub async fn patch_routing_table(State(state): State<RouterState>, req: Request<Body>) -> Response {
=======
pub async fn patch_routing_table(
    State(state): State<RouterState>,
    req: Request<DecompressionBody<Body>>,
) -> Response {
>>>>>>> 1cb48830
    let data = match decode_request(req).await {
        Ok(data) => data,
        Err(rsp) => return rsp,
    };
    match state.patch_routing_table(data).await {
        Ok(_) => {
            info!("patch table success");
            (StatusCode::OK, "success").into_response()
        }
        Err(StateError::StoreError(e)) => {
            error!("storage error: {e}");
            (StatusCode::INTERNAL_SERVER_ERROR, "storage error").into_response()
        }
        Err(StateError::Busy) => {
            warn!("put table api busy");
            (StatusCode::TOO_MANY_REQUESTS, "busy, try again").into_response()
        }
        Err(e) => {
            error!("fatal, unknown error in patch_routing_table: {:?}", e);
            (StatusCode::INTERNAL_SERVER_ERROR, "unknown error").into_response()
        }
    }
}

pub async fn get_links(State(state): State<RouterState>) -> Response {
    match state.get_links().await {
        Ok(links) => {
            info!("get links request");
            links
        }
        Err(StateError::Busy) => {
            warn!("get links api busy");
            (StatusCode::TOO_MANY_REQUESTS, "busy, try again").into_response()
        }
        Err(e) => {
            error!("fatal, unknown error in get_links: {:?}", e);
            (StatusCode::INTERNAL_SERVER_ERROR, "unknown error").into_response()
        }
    }
}

/// Decompress and parse json data
<<<<<<< HEAD
async fn decode_request(req: Request<Body>) -> Result<Vec<Route>, Response> {
    let mut data = Vec::new();
    let mut data_stream = req.into_body().into_data_stream();
    while let Some(bytes) = data_stream.next().await {
        match bytes {
            Ok(bytes) => data.extend(bytes),
            Err(e) => {
                error!("error reading data: {e}");
                return Err((StatusCode::BAD_REQUEST, "corrupt data").into_response());
            }
        }
    }
    serde_json::from_slice(&data).map_err(|e| {
=======
async fn decode_request(req: Request<DecompressionBody<Body>>) -> Result<Vec<Route>, Response> {
    let data = match req.collect().await {
        Ok(data) => data,
        Err(e) => {
            error!("error reading data: {e}");
            return Err((StatusCode::INTERNAL_SERVER_ERROR, "corrupt data").into_response());
        }
    };
    serde_json::from_slice(&data.to_bytes()).map_err(|e| {
>>>>>>> 1cb48830
        error!("json decode error: {e}");
        (StatusCode::BAD_REQUEST, "corrupt data").into_response()
    })
}<|MERGE_RESOLUTION|>--- conflicted
+++ resolved
@@ -53,14 +53,7 @@
     }
 }
 
-<<<<<<< HEAD
 pub async fn patch_routing_table(State(state): State<RouterState>, req: Request<Body>) -> Response {
-=======
-pub async fn patch_routing_table(
-    State(state): State<RouterState>,
-    req: Request<DecompressionBody<Body>>,
-) -> Response {
->>>>>>> 1cb48830
     let data = match decode_request(req).await {
         Ok(data) => data,
         Err(rsp) => return rsp,
@@ -75,7 +68,7 @@
             (StatusCode::INTERNAL_SERVER_ERROR, "storage error").into_response()
         }
         Err(StateError::Busy) => {
-            warn!("put table api busy");
+            warn!("patch table api busy");
             (StatusCode::TOO_MANY_REQUESTS, "busy, try again").into_response()
         }
         Err(e) => {
@@ -103,7 +96,6 @@
 }
 
 /// Decompress and parse json data
-<<<<<<< HEAD
 async fn decode_request(req: Request<Body>) -> Result<Vec<Route>, Response> {
     let mut data = Vec::new();
     let mut data_stream = req.into_body().into_data_stream();
@@ -117,17 +109,6 @@
         }
     }
     serde_json::from_slice(&data).map_err(|e| {
-=======
-async fn decode_request(req: Request<DecompressionBody<Body>>) -> Result<Vec<Route>, Response> {
-    let data = match req.collect().await {
-        Ok(data) => data,
-        Err(e) => {
-            error!("error reading data: {e}");
-            return Err((StatusCode::INTERNAL_SERVER_ERROR, "corrupt data").into_response());
-        }
-    };
-    serde_json::from_slice(&data.to_bytes()).map_err(|e| {
->>>>>>> 1cb48830
         error!("json decode error: {e}");
         (StatusCode::BAD_REQUEST, "corrupt data").into_response()
     })
